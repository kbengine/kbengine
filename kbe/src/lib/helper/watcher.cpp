/*
This source file is part of KBEngine
For the latest info, see http://www.kbengine.org/

Copyright (c) 2008-2016 KBEngine.

KBEngine is free software: you can redistribute it and/or modify
it under the terms of the GNU Lesser General Public License as published by
the Free Software Foundation, either version 3 of the License, or
(at your option) any later version.

KBEngine is distributed in the hope that it will be useful,
but WITHOUT ANY WARRANTY; without even the implied warranty of
MERCHANTABILITY or FITNESS FOR A PARTICULAR PURPOSE.  See the
GNU Lesser General Public License for more details.
 
You should have received a copy of the GNU Lesser General Public License
along with KBEngine.  If not, see <http://www.gnu.org/licenses/>.
*/

#include "watcher.h"
#include "resmgr/resmgr.h"

namespace KBEngine{
WatcherPaths* pWatcherPaths = NULL;
Watchers* pWatchers = NULL;

//-------------------------------------------------------------------------------------
WatcherObject::WatcherObject(std::string path):
  path_(path),
  name_(),
  strval_(),
  id_(0),
  numWitness_(0)
{
	std::string::size_type fi = path.find_first_of('/');
	if(fi == std::string::npos)
	{
		name_ = path;
		path_ = "";
	}
	else
	{
		std::vector<std::string> vec;
		KBEngine::strutil::kbe_split(path, '/', vec);

		std::vector<std::string>::size_type size = vec.size();
		name_ = vec[size - 1];
		path_ = path.erase(path.size() - name_.size() - 1, path.size());
	}
}

//-------------------------------------------------------------------------------------
WatcherObject::~WatcherObject(){
}
	
//-------------------------------------------------------------------------------------
Watchers::Watchers():
watcherObjs_()
{
}

//-------------------------------------------------------------------------------------
Watchers::~Watchers()
{
	clear();
}

//-------------------------------------------------------------------------------------
void Watchers::clear()
{
	watcherObjs_.clear();
}

//-------------------------------------------------------------------------------------
Watchers& Watchers::rootWatchers()
{
	if(pWatchers == NULL)
		pWatchers = new Watchers;
	return *pWatchers;
}

//-------------------------------------------------------------------------------------
void Watchers::addToStream(MemoryStream* s)
{
	WATCHER_MAP::iterator iter = watcherObjs_.begin();
	for(; iter != watcherObjs_.end(); ++iter)
	{
		iter->second->addToStream(s);
	}
}

//-------------------------------------------------------------------------------------
void Watchers::updateStream(MemoryStream* s)
{
}

//-------------------------------------------------------------------------------------
bool Watchers::addWatcher(const std::string& path, WatcherObject* pwo)
{
	if(hasWatcher(pwo->name()))
	{
		return false;
	}

	watcherObjs_[pwo->name()].reset(pwo);

	//DEBUG_MSG(fmt::format("Watchers::addWatcher: path={}, name={}, id={}\n", 
	//	pwo->path(), pwo->name(), pwo->id()));

	return true;
}

//-------------------------------------------------------------------------------------
bool Watchers::delWatcher(const std::string& name)
{
	if(!hasWatcher(name))
		return false;

	watcherObjs_.erase(name);
	DEBUG_MSG(fmt::format("Watchers::delWatcher: {}\n", name));
	return true;
}

//-------------------------------------------------------------------------------------
bool Watchers::hasWatcher(const std::string& name)
{
	WATCHER_MAP::iterator iter = watcherObjs_.find(name);
	return iter != watcherObjs_.end();
}

//-------------------------------------------------------------------------------------
void Watchers::readWatchers(MemoryStream* s)
{
	WATCHER_MAP::iterator iter = watcherObjs_.begin();
	for(; iter != watcherObjs_.end(); ++iter)
	{
		iter->second->addToInitStream(s);
	}
}

//-------------------------------------------------------------------------------------
KBEShared_ptr< WatcherObject > Watchers::getWatcher(const std::string& name)
{
	WATCHER_MAP::iterator iter = watcherObjs_.find(name);
	if(iter != watcherObjs_.end())
		return iter->second;

	return KBEShared_ptr< WatcherObject > ((WatcherObject*)NULL);
}

//-------------------------------------------------------------------------------------
WatcherPaths::WatcherPaths():
watcherPaths_(),
watchers_()
{
}

//-------------------------------------------------------------------------------------
WatcherPaths::~WatcherPaths()
{
	clear();
}

//-------------------------------------------------------------------------------------
void WatcherPaths::clear()
{
	watcherPaths_.clear();
}

//-------------------------------------------------------------------------------------
bool WatcherPaths::finalise()
{
	SAFE_RELEASE(pWatcherPaths);
	SAFE_RELEASE(pWatchers);
	return true;
}

//-------------------------------------------------------------------------------------
WatcherPaths& WatcherPaths::root()
{
	if(pWatcherPaths == NULL)
	{
		pWatcherPaths = new WatcherPaths();
	}

	return *pWatcherPaths;
}

//-------------------------------------------------------------------------------------
void WatcherPaths::addToStream(MemoryStream* s)
{
}

//-------------------------------------------------------------------------------------
void WatcherPaths::updateStream(MemoryStream* s)
{
}

//-------------------------------------------------------------------------------------
bool WatcherPaths::addWatcher(std::string path, WatcherObject* pwo)
{
	std::string szpath, name;
	std::string::size_type fi = path.find_first_of('/');
	if(fi == std::string::npos)
	{
		name = path;
		szpath = "";
	}
	else
	{
		std::vector<std::string> vec;
		KBEngine::strutil::kbe_split(path, '/', vec);

		std::vector<std::string>::size_type size = vec.size();
		name = vec[size - 1];
		szpath = path.erase(path.size() - name.size() - 1, path.size());
	}

	static WATCHER_ID id = 1;
	pwo->id(id++);

	return _addWatcher(szpath, pwo);
}

//-------------------------------------------------------------------------------------
bool WatcherPaths::_addWatcher(std::string path, WatcherObject* pwo)
{
	if(path.size() > 0)
	{
		std::vector<std::string> vec;
		KBEngine::strutil::kbe_split(path, '/', vec);
		
		path.erase(0, vec[0].size() + 1);

		WATCHER_PATHS::iterator iter = watcherPaths_.find(vec[0]);
		if(iter != watcherPaths_.end())
		{
			return iter->second->_addWatcher(path, pwo);
		}
		else
		{
			WatcherPaths* watcherPaths = new WatcherPaths();
			watcherPaths_[vec[0]].reset(watcherPaths);
			return watcherPaths->_addWatcher(path, pwo);
		}
	}

	if(!watchers_.addWatcher(path, pwo))
	{
		KBE_ASSERT(false && "watcher is exist!\n");
		return false;
	}

	return true;
}

//-------------------------------------------------------------------------------------
WatcherObject* WatcherPaths::addWatcherFromStream(std::string path, std::string name, 
										WATCHER_ID wid, WATCHER_VALUE_TYPE wtype, MemoryStream* s)
{
	WatcherObject* pWobj = NULL;

	std::string fullpath = "";

	if(path.size() == 0)
		fullpath = name;
	else
		fullpath = path + "/" + name;

	pWobj = new WatcherObject(fullpath);

	switch(wtype)
	{
	case WATCHER_VALUE_TYPE_UINT8:
		pWobj->updateStream<uint8>(s);
		break;
	case WATCHER_VALUE_TYPE_UINT16:
		pWobj->updateStream<uint16>(s);
		break;
	case WATCHER_VALUE_TYPE_UINT32:
		pWobj->updateStream<uint32>(s);
		break;
	case WATCHER_VALUE_TYPE_UINT64:
		pWobj->updateStream<uint64>(s);
		break;
	case WATCHER_VALUE_TYPE_INT8:
		pWobj->updateStream<int8>(s);
		break;
	case WATCHER_VALUE_TYPE_INT16:
		pWobj->updateStream<int16>(s);
		break;
	case WATCHER_VALUE_TYPE_INT32:
		pWobj->updateStream<int32>(s);
		break;
	case WATCHER_VALUE_TYPE_INT64:
		pWobj->updateStream<int64>(s);
		break;
	case WATCHER_VALUE_TYPE_FLOAT:
		pWobj->updateStream<float>(s);
		break;
	case WATCHER_VALUE_TYPE_DOUBLE:
		pWobj->updateStream<double>(s);
		break;
	case WATCHER_VALUE_TYPE_CHAR:
		pWobj->updateStream<char*>(s);
		break;
	case WATCHER_VALUE_TYPE_STRING:
		pWobj->updateStream<std::string>(s);
		break;
	case WATCHER_VALUE_TYPE_BOOL:
		pWobj->updateStream<bool>(s);
		break;
	case WATCHER_VALUE_TYPE_COMPONENT_TYPE:
		pWobj->updateStream<COMPONENT_TYPE>(s);
		break;
	default:
		KBE_ASSERT(false && "no support!\n");
	};

	pWobj->id(wid);
	bool ret = _addWatcher(path, pWobj);
	KBE_ASSERT(ret);

	return pWobj;
}

//-------------------------------------------------------------------------------------
bool WatcherPaths::delWatcher(const std::string& fullpath)
{
	if(hasWatcher(fullpath) == false)
	{
		DEBUG_MSG(fmt::format("WatcherPaths::delWatcher: not found {}\n", fullpath));
		return false;
	}

	std::vector<std::string> vec;
	KBEngine::strutil::kbe_split(fullpath, '/', vec);
	
	if(vec.size() == 1)
		return false;
	
	std::string name = (*(vec.end() - 1));
	vec.erase(vec.end() - 1);

	WatcherPaths* pCurrWatcherPaths = this;
	for(std::vector<std::string>::iterator iter = vec.begin(); iter != vec.end(); ++iter)
	{
		WATCHER_PATHS& paths = pCurrWatcherPaths->watcherPaths();
		KBEUnordered_map<std::string, KBEShared_ptr<WatcherPaths> >::iterator fiter = paths.find((*iter));
		if(fiter == paths.end())
			return false;

		pCurrWatcherPaths = fiter->second.get();
		if(pCurrWatcherPaths == NULL)
			return false;
	}
	
	return pCurrWatcherPaths->watchers().delWatcher(name);
}

//-------------------------------------------------------------------------------------
bool WatcherPaths::hasWatcher(const std::string& fullpath)
{
	std::vector<std::string> vec;
	KBEngine::strutil::kbe_split(fullpath, '/', vec);
	
	if(vec.size() == 1)
		return false;

	vec.erase(vec.end() - 1);

	WatcherPaths* pCurrWatcherPaths = this;
	for(std::vector<std::string>::iterator iter = vec.begin(); iter != vec.end(); ++iter)
	{
		WATCHER_PATHS& paths = pCurrWatcherPaths->watcherPaths();
		KBEUnordered_map<std::string, KBEShared_ptr<WatcherPaths> >::iterator fiter = paths.find((*iter));
		if(fiter == paths.end())
			return false;

		pCurrWatcherPaths = fiter->second.get();
		if(pCurrWatcherPaths == NULL)
			return false;
	}

	return pCurrWatcherPaths != NULL;
}

//-------------------------------------------------------------------------------------
KBEShared_ptr< WatcherObject > WatcherPaths::getWatcher(const std::string& fullpath)
{
	if(hasWatcher(fullpath) == false)
	{
		DEBUG_MSG(fmt::format("WatcherPaths::delWatcher: not found {}\n", fullpath));
		return KBEShared_ptr< WatcherObject > ((WatcherObject*)NULL);
	}

	std::vector<std::string> vec;
	KBEngine::strutil::kbe_split(fullpath, '/', vec);
	
	if(vec.size() == 1)
		return KBEShared_ptr< WatcherObject > ((WatcherObject*)NULL);
	
	std::string name = (*(vec.end() - 1));
	vec.erase(vec.end() - 1);

	WatcherPaths* pCurrWatcherPaths = this;
	for(std::vector<std::string>::iterator iter = vec.begin(); iter != vec.end(); ++iter)
	{
		WATCHER_PATHS& paths = pCurrWatcherPaths->watcherPaths();
		KBEUnordered_map<std::string, KBEShared_ptr<WatcherPaths> >::iterator fiter = paths.find((*iter));
		if(fiter == paths.end())
			return KBEShared_ptr< WatcherObject > ((WatcherObject*)NULL);

		pCurrWatcherPaths = fiter->second.get();
		if(pCurrWatcherPaths == NULL)
			return KBEShared_ptr< WatcherObject > ((WatcherObject*)NULL);
	}

	return pCurrWatcherPaths->watchers().getWatcher(name);
}

//-------------------------------------------------------------------------------------
void WatcherPaths::readWatchers(std::string path, MemoryStream* s)
{
	if(path.size() == 0)
	{
		watchers_.readWatchers(s);
	}
	else
	{
		std::vector<std::string> vec;
		KBEngine::strutil::kbe_split(path, '/', vec);
		
<<<<<<< HEAD
		if(vec.size() == 0)
=======
		if (vec.size() <= 0)
>>>>>>> 2e591294
			return;

		path.erase(0, vec[0].size() + 1);

		WATCHER_PATHS::iterator iter = watcherPaths_.begin();
		for(; iter != watcherPaths_.end(); ++iter)
		{
			if(iter->first == vec[0])
			{
				iter->second->readWatchers(path, s);
				break;
			}
		}
	}
}

//-------------------------------------------------------------------------------------
void WatcherPaths::dirPath(std::string path, std::vector<std::string>& vec)
{
	if(path.size() == 0)
	{
		WATCHER_PATHS::iterator iter = watcherPaths_.begin();
		for(; iter != watcherPaths_.end(); ++iter)
		{
			vec.push_back(iter->first);
		}

		Watchers::WATCHER_MAP& map = watchers_.watcherObjs();
		Watchers::WATCHER_MAP::iterator mapiter = map.begin();
		for(; mapiter != map.end(); ++mapiter)
		{
			vec.push_back(mapiter->first);
		}
	}
	else
	{
		std::vector<std::string> tvec;
		KBEngine::strutil::kbe_split(path, '/', tvec);
		
		path.erase(0, tvec[0].size() + 1);

		WATCHER_PATHS::iterator iter = watcherPaths_.begin();
		for(; iter != watcherPaths_.end(); ++iter)
		{
			if(iter->first == tvec[0])
			{
				iter->second->dirPath(path, vec);
				break;
			}
		}
	}
}

//-------------------------------------------------------------------------------------
void WatcherPaths::readChildPaths(std::string srcPath, std::string path, MemoryStream* s)
{
	if(path.size() == 0)
	{
		if(srcPath.size() == 0)
			srcPath = "/";

		(*s) << srcPath;

		WATCHER_PATHS::iterator iter = watcherPaths_.begin();
		for(; iter != watcherPaths_.end(); ++iter)
		{
			(*s) << iter->first;
		}
	}
	else
	{
		std::vector<std::string> vec;
		KBEngine::strutil::kbe_split(path, '/', vec);
		
		if (vec.size() <= 0)
			return;

		path.erase(0, vec[0].size() + 1);

		WATCHER_PATHS::iterator iter = watcherPaths_.begin();
		for(; iter != watcherPaths_.end(); ++iter)
		{
			if(iter->first == vec[0])
			{
				iter->second->readChildPaths(srcPath, path, s);
				break;
			}
		}
	}
}

//-------------------------------------------------------------------------------------		
}<|MERGE_RESOLUTION|>--- conflicted
+++ resolved
@@ -432,11 +432,7 @@
 		std::vector<std::string> vec;
 		KBEngine::strutil::kbe_split(path, '/', vec);
 		
-<<<<<<< HEAD
-		if(vec.size() == 0)
-=======
 		if (vec.size() <= 0)
->>>>>>> 2e591294
 			return;
 
 		path.erase(0, vec[0].size() + 1);
